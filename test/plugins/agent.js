--- conflicted
+++ resolved
@@ -11,11 +11,8 @@
 let listener = null
 let tracer = null
 let handlers = []
-<<<<<<< HEAD
 let promise
-=======
 let skip = []
->>>>>>> 8d8832f9
 
 module.exports = {
   load (plugin, moduleToPatch, config) {
